--- conflicted
+++ resolved
@@ -40,7 +40,6 @@
         if (log != null) { this.Log = log; }
 
         // TODO: allow injection of retry logic, e.g. Polly
-<<<<<<< HEAD
         this._httpClientHandler = new()
         {
 #if DEBUG
@@ -50,12 +49,8 @@
             CheckCertificateRevocationList = true
 #endif
         };
-        this.HTTPClient = new HttpClient(this._httpClientHandler);
-=======
-        this._httpClientHandler = new() { CheckCertificateRevocationList = true };
         this._retryHandler = new RetryHandler() { InnerHandler = this._httpClientHandler };
         this.HTTPClient = new HttpClient(this._retryHandler);
->>>>>>> 03c6a14a
         this.HTTPClient.DefaultRequestHeaders.Add("User-Agent", HTTPUseragent);
     }
 
